--- conflicted
+++ resolved
@@ -47,11 +47,7 @@
 # Application version
 APPVERSION_M = 2
 APPVERSION_N = 2
-<<<<<<< HEAD
 APPVERSION_P = 1
-APPVERSION   = "$(APPVERSION_M).$(APPVERSION_N).$(APPVERSION_P)"
-=======
-APPVERSION_P = 0
 APPVERSION_SUFFIX = # if not empty, appended at the end. Do not add a dash.
 
 ifeq ($(APPVERSION_SUFFIX),)
@@ -59,7 +55,6 @@
 else
 APPVERSION = "$(APPVERSION_M).$(APPVERSION_N).$(APPVERSION_P)-$(strip $(APPVERSION_SUFFIX))"
 endif
->>>>>>> 2cf708ee
 
 # Setting to allow building variant applications
 VARIANT_PARAM = COIN
